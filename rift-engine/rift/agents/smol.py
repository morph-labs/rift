--- conflicted
+++ resolved
@@ -1,10 +1,5 @@
-<<<<<<< HEAD
-from dataclasses import dataclass, field
-from typing import Dict, Optional, ClassVar
-=======
 from dataclasses import dataclass
 from typing import Dict, Optional, ClassVar, Any
->>>>>>> a4e9fa25
 import asyncio
 import smol_dev
 from rift.lsp import LspServer as BaseLspServer
@@ -50,16 +45,11 @@
 class SmolAgentState(AgentState):
     messages: List[ChatMessage]
     model: AbstractChatCompletionProvider
-<<<<<<< HEAD
     document: lsp.TextDocumentItem
     cursor: lsp.Position
     params: SmolAgentParams
     ranges: RangeSet = field(default_factory=RangeSet)
     smol_dev: smol_dev = smol_dev  # lets you access smol_dev methods
-=======
-    # smol_dev: smol_dev.SmolDeveloper = smol_dev  # lets you access smol_dev methods
-    smol_dev: Any
->>>>>>> a4e9fa25
 
 @dataclass
 class SmolAgent(Agent):
@@ -171,25 +161,15 @@
         finally:
             await self.send_progress(SmolAgentProgress(tasks=self.tasks, response=None))
 
-<<<<<<< HEAD
+
     async def request_input(self, request_input_request):
         return await self.server.request(
-=======
-    async def request_input(self) -> Any:
-        response_fut = await self.server.request(
->>>>>>> a4e9fa25
             f"morph/{self.agent_type}_{self.id}_request_input", request_input_request
         )
 
-<<<<<<< HEAD
+
     async def request_chat(self, request_chat_request):
-        return await self.server.request(
-=======
-    async def request_chat(
-        self, request_chat_request: Any
-    ) -> Any:
-        response_fut = await self.server.request(
->>>>>>> a4e9fa25
+        return await self.server.request
             f"morph/{self.agent_type}_{self.id}_request_chat", request_chat_request
         )
 
