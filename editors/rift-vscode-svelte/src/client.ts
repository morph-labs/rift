--- conflicted
+++ resolved
@@ -19,12 +19,8 @@
 import * as tcpPortUsed from "tcp-port-used";
 import { chatProvider, logProvider } from "./extension";
 import PubSub from "./lib/PubSub";
-<<<<<<< HEAD
 import { DEFAULT_STATE, WebviewAgent, WebviewState } from "./types";
 import { Store } from "./lib/Store";
-
-=======
->>>>>>> 47791435
 
 let client: LanguageClient; //LanguageClient
 
@@ -130,10 +126,6 @@
   text: string;
 }
 
-<<<<<<< HEAD
-
-=======
->>>>>>> 47791435
 export type AgentStatus =
   | "running"
   | "done"
@@ -164,11 +156,7 @@
   subtasks: Task[];
 }
 
-export type ChatAgentProgress = AgentProgress<
-  { response?: string; done_streaming?: boolean } | undefined
->;
-
-<<<<<<< HEAD
+
 export type ChatAgentPayload = {
   response?: string,
   done_streaming?: boolean
@@ -176,8 +164,6 @@
 
 export type ChatAgentProgress = AgentProgress<ChatAgentPayload>;
 
-=======
->>>>>>> 47791435
 export interface AgentProgress<T = any> {
   agent_id: string;
   agent_type: string;
@@ -197,7 +183,6 @@
 
 export interface AgentChatRequest {
   messages: ChatMessage[];
-<<<<<<< HEAD
 }
 
 export interface AgentInputRequest {
@@ -209,21 +194,6 @@
   response: string;
 }
 
-=======
-  id: string;
-}
-
-export interface AgentInputRequest {
-  id: string;
-  msg: string;
-  place_holder: string;
-}
-
-export interface AgentInputResponse {
-  response: string;
-}
-
->>>>>>> 47791435
 export interface AgentUpdate {
   msg: string;
 }
@@ -249,7 +219,6 @@
   if (params.payload) {
     if (params.payload.ranges) {
       agent.ranges = params.payload.ranges;
-<<<<<<< HEAD
     }
   }
   const editors = vscode.window.visibleTextEditors.filter(
@@ -285,143 +254,6 @@
     }
   }
 };
-=======
-    }
-  }
-  const editors = vscode.window.visibleTextEditors.filter(
-    (e) => e.document.uri.toString() == agent?.textDocument?.uri?.toString()
-  );
-  for (const editor of editors) {
-    // [todo] check editor is visible
-    const version = editor.document.version;
-    if (params.payload) {
-      if (params.payload == "accepted" || params.payload == "rejected") {
-        agent.status = params.payload;
-        agent.onStatusChangeEmitter.fire(params.payload);
-        editor.setDecorations(GREEN, []);
-        agent.onStatusChangeEmitter.fire(params.payload);
-        console.log("SET DECORATIONS TO NONE");
-      }
-    }
-    if (params.payload) {
-      if (params.payload.ranges) {
-        editor.setDecorations(
-          GREEN,
-          params.payload.ranges.map(
-            (r) =>
-              new vscode.Range(
-                r.start.line,
-                r.start.character,
-                r.end.line,
-                r.end.character
-              )
-          )
-        );
-      }
-    }
-  }
-};
-
-class Agent {
-  status: AgentStatus;
-  green: vscode.TextEditorDecorationType;
-  ranges: vscode.Range[] = [];
-  onStatusChangeEmitter: vscode.EventEmitter<AgentStatus>;
-  onStatusChange: vscode.Event<AgentStatus>;
-  constructor(
-    public readonly id: string,
-    public readonly agent_type: string,
-    public readonly position: vscode.Position,
-    public textDocument: TextDocumentIdentifier,
-    public params: any
-  ) {
-    this.id = id;
-    this.status = "running";
-    this.agent_type = agent_type;
-    this.position = position;
-    this.textDocument = textDocument;
-    this.green = vscode.window.createTextEditorDecorationType({
-      backgroundColor: "rgba(0,255,0,0.1)",
-    });
-    this.onStatusChangeEmitter = new vscode.EventEmitter<AgentStatus>();
-    this.onStatusChange = this.onStatusChangeEmitter.event;
-  }
-  async handleInputRequest(params: AgentInputRequest) {
-    logProvider._view?.webview.postMessage({
-      type: "chat_request",
-      data: { ...params, id: this.id },
-    });
-
-    let response = await vscode.window.showInputBox({
-      ignoreFocusOut: true,
-      placeHolder: params.place_holder,
-      prompt: params.msg,
-    });
-    return { response: response };
-  }
-
-  async handleChatRequest(params: AgentChatRequest) {
-    console.log("handleChatRequest");
-    console.log(params);
-    chatProvider._view?.webview.postMessage({
-      type: "chat_request",
-      data: { ...params, id: this.id },
-    });
-    logProvider._view?.webview.postMessage({
-      type: "chat_request",
-      data: { ...params, id: this.id },
-    });
-
-    let agentType = this.agent_type;
-    let agentId = this.id;
-
-    console.log("agentType:", agentType);
-    console.log("agentId:", agentId);
-
-    // return "BLAH BLAH"
-    async function getUserInput() {
-      console.log("getUserInput");
-      console.log("agentType:", agentType);
-      console.log("agentId:", agentId);
-      return new Promise((res, rej) => {
-        console.log("subscribing to changes");
-        PubSub.sub(`${agentType}_${agentId}_chat_request`, (message) => {
-          console.log("resolving promise");
-          res(message);
-        });
-      });
-    }
-
-    let chatRequest = await getUserInput();
-    console.log("received user input and returning to server");
-    console.log(chatRequest);
-    return chatRequest;
-  }
-  async handleUpdate(params: AgentUpdate) {
-    console.log("handleUpdate");
-    console.log(params);
-    // //chatProvider._view?.webview.postMessage({ type: 'update', data: params });
-    // logProvider._view?.webview.postMessage({ type: 'update', data: params });
-    vscode.window.showInformationMessage(params.msg);
-  }
-  async handleProgress(params: AgentProgress) {
-    console.log("handleProgress");
-    console.log(params);
-    chatProvider._view?.webview.postMessage({ type: "progress", data: params });
-    logProvider._view?.webview.postMessage({ type: "progress", data: params });
-
-    if (this.agent_type === "code_completion") {
-      code_completion_send_progress(params, this);
-    }
-  }
-  async handleResult(params: AgentResult) {
-    console.log("handleResult");
-    console.log(params);
-    chatProvider._view?.webview.postMessage({ type: "result", data: params });
-    logProvider._view?.webview.postMessage({ type: "result", data: params });
-  }
-}
->>>>>>> 47791435
 
 export class AgentStateLens extends vscode.CodeLens {
   id: string;
@@ -441,11 +273,8 @@
 type AgentType = "chat" | "code-completion";
 export type AgentIdentifier = string;
 
-<<<<<<< HEAD
-
-
-=======
->>>>>>> 47791435
+
+
 export class MorphLanguageClient
   implements vscode.CodeLensProvider<AgentStateLens>
 {
@@ -456,24 +285,18 @@
   changeLensEmitter: vscode.EventEmitter<void>;
   onDidChangeCodeLenses: vscode.Event<void>;
   agents: { [id: string]: Agent } = {};
-<<<<<<< HEAD
   private webviewState = new Store<WebviewState>(DEFAULT_STATE)
-=======
->>>>>>> 47791435
   // agentStates = new Map<AgentIdentifier, any>()
 
   constructor(context: vscode.ExtensionContext) {
     this.red = { key: "TEMP_VALUE", dispose: () => { } };
     this.green = { key: "TEMP_VALUE", dispose: () => { } };
     this.context = context;
-<<<<<<< HEAD
     this.webviewState.subscribe(state => {
       chatProvider.stateUpdate(state);
       logProvider.stateUpdate(state);
     })
 
-=======
->>>>>>> 47791435
     this.create_client().then(() => {
       this.context.subscriptions.push(
         vscode.commands.registerCommand("extension.listAgents", async () => {
@@ -494,8 +317,7 @@
           this.on_config_change.bind(this)
         )
       );
-<<<<<<< HEAD
-          
+
       console.log("runAgent ran");
       const editor = vscode.window.activeTextEditor;
       if (!editor) throw new Error("No active text editor found")
@@ -507,21 +329,16 @@
       }
       this.run(params)
       this.refreshWebviewAgents()
-=======
->>>>>>> 47791435
     });
 
     this.changeLensEmitter = new vscode.EventEmitter<void>();
     this.onDidChangeCodeLenses = this.changeLensEmitter.event;
   }
 
-<<<<<<< HEAD
   public getWebviewState() {
     return this.webviewState.value
   }
 
-=======
->>>>>>> 47791435
   // TODO: needs to be modified to account for whether or not an agent has an active cursor in the document whatsoever
   public provideCodeLenses(
     document: vscode.TextDocument,
@@ -572,45 +389,6 @@
     return items;
   }
 
-<<<<<<< HEAD
-=======
-  // // TODO: needs to be modified to account for whether or not an agent has an active cursor in the document whatsoever
-  // public provideCodeLenses(document: vscode.TextDocument, token: vscode.CancellationToken): AgentLens[] {
-  //     // this returns all of the lenses for the document.
-  //     const items: AgentLens[] = []
-  //     for (const agent of this.agents.values()) {
-  //         if (agent.textDocument.uri === document.uri.toString()) {
-  //             const line = agent.startPosition.line
-  //             const linetext = document.lineAt(line)
-  //             if (agent.status === 'running') {
-  //                 const running = new AgentLens(linetext.range, agent, {
-  //                     title: 'running',
-  //                     command: 'rift.cancel',
-  //                     tooltip: 'click to stop this agent',
-  //                     arguments: [agent.id],
-  //                 })
-  //                 items.push(running)
-  //             }
-  //             else if (agent.status === 'done' || agent.status === 'error') {
-  //                 const accept = new AgentLens(linetext.range, agent, {
-  //                     title: 'Accept ✅ ',
-  //                     command: 'rift.accept',
-  //                     tooltip: 'Accept the edits below',
-  //                     arguments: [agent.id],
-  //                 })
-  //                 const reject = new AgentLens(linetext.range, agent, {
-  //                     title: ' Reject ❌',
-  //                     command: 'rift.reject',
-  //                     tooltip: 'Reject the edits below and restore the original text',
-  //                     arguments: [agent.id]
-  //                 })
-  //                 items.push(accept, reject)
-  //             }
-  //         }
-  //     }
-  //     return items
-  // }
->>>>>>> 47791435
 
   public resolveCodeLens(
     codeLens: AgentStateLens,
@@ -625,18 +403,12 @@
     return this.client && this.client.state == State.Running;
   }
 
-<<<<<<< HEAD
   private async list_agents() {
-=======
-  async list_agents() {
-    console.log("get agents client.ts");
->>>>>>> 47791435
     if (!this.client) throw new Error();
     const result: AgentRegistryItem[] = await this.client.sendRequest(
       "morph/listAgents",
       {}
     );
-<<<<<<< HEAD
     return result;
   }
 
@@ -646,12 +418,6 @@
     this.webviewState.update(state => ({ ...state, availableAgents }))
   }
 
-=======
-    console.log(result);
-    return result;
-  }
-
->>>>>>> 47791435
   async create_client() {
     if (this.client && this.client.state != State.Stopped) {
       console.log(
@@ -668,7 +434,6 @@
       } catch (e) {
         console.error(e);
       }
-<<<<<<< HEAD
     }
     console.log(`server detected on port ${port} `);
     serverOptions = tcpServerOptions(this.context, port);
@@ -868,7 +633,7 @@
         ...state.agents,
         [agentId]: {
           ...state.agents[agentId],
-          type: params.agent_type, 
+          type: params.agent_type,
           tasks: params.tasks,
         },
       },
@@ -1063,7 +828,7 @@
     console.log(params);
     console.log("agentType:", this.agent_type);
     // if(!params.id) throw new Error('no params')
-  
+
     this.morph_language_client.sendChatHistoryChange(this.id, params.messages)
     this.morph_language_client.sendHasNotificationChange(this.id, true)
 
@@ -1139,166 +904,4 @@
 //     this.onStatusChangeEmitter = new vscode.EventEmitter<AgentStatus>();
 //     this.onStatusChange = this.onStatusChangeEmitter.event;
 //   }
-// }
-=======
-    }
-    console.log(`server detected on port ${port} `);
-    serverOptions = tcpServerOptions(this.context, port);
-    const clientOptions: LanguageClientOptions = {
-      documentSelector: [{ language: "*" }],
-    };
-    this.client = new LanguageClient(
-      "morph-server",
-      "Morph Server",
-      serverOptions,
-      clientOptions
-    );
-    this.client.onDidChangeState(async (e) => {
-      console.log(`client state changed: ${e.oldState} ▸ ${e.newState} `);
-      if (e.newState === State.Stopped) {
-        console.log("morph server stopped, restarting...");
-        await this.client?.dispose();
-        console.log("morph server disposed");
-        await this.create_client();
-      }
-    });
-    await this.client.start();
-    console.log("rift-engine started");
-  }
-
-  async on_config_change(_args: any) {
-    const x = await this.client?.sendRequest(
-      "workspace/didChangeConfiguration",
-      {}
-    );
-  }
-
-  async notify_focus(tdpp: TextDocumentPositionParams | { symbol: string }) {
-    // [todo] unused
-    console.log(tdpp);
-    await this.client?.sendNotification("morph/focus", tdpp);
-  }
-
-  async hello_world() {
-    const result = await this.client?.sendRequest("hello_world");
-    return result;
-  }
-
-  morphNotifyChatCallback: (progress: ChatAgentProgress) => any =
-    async function (progress) {
-      throw new Error("no callback set");
-    };
-
-  async run_chat(
-    params: RunChatParams,
-    callback: (progress: ChatAgentProgress) => any
-  ) {
-    console.log("run chat");
-    if (!this.client) throw new Error();
-    this.morphNotifyChatCallback = callback;
-    this.client.onNotification(
-      "morph/chat_progress",
-      this.morphNotifyChatCallback.bind(this)
-    );
-
-    const result = await this.client.sendRequest("morph/run_chat", params);
-    // note this returns fast and then the updates are sent via notifications
-    return "starting...";
-  }
-
-  async run(params: RunAgentParams) {
-    if (!this.client) throw new Error();
-    const result: RunAgentResult = await this.client.sendRequest(
-      "morph/run",
-      params
-    );
-    console.log("run agent result");
-    console.log(result);
-    const agent_id = result.id;
-    const agent_type = params.agent_type;
-
-    const editor = vscode.window.activeTextEditor;
-    if (!editor) throw new Error("No active text editor");
-    // get the uri and position of the current cursor
-    const doc = editor.document;
-    const textDocument = { uri: doc.uri.toString(), version: 0 };
-    const position = editor.selection.active;
-
-    const agent = new Agent(
-      result.id,
-      agent_type,
-      position,
-      textDocument,
-      params
-    );
-    agent.onStatusChange((e) => this.changeLensEmitter.fire());
-    this.agents[result.id] = agent;
-    this.changeLensEmitter.fire();
-
-    // this.agentStates.set(agentIdentifier, { agent_id: agent_id, agent_type: agent_type, status: "running", ranges: [], tasks: [], emitter: new vscode.EventEmitter<AgentStatus>, params: params.agent_params })
-    this.client.onRequest(
-      `morph/${agent_type}_${agent_id}_request_input`,
-      agent.handleInputRequest.bind(agent)
-    );
-    this.client.onRequest(
-      `morph/${agent_type}_${agent_id}_request_chat`,
-      agent.handleChatRequest.bind(agent)
-    );
-    // note(jesse): for the chat agent, the request_chat callback should register another callback for handling user responses --- it should unpack the future identifier from the request_chat_request and re-pass it to the language server
-    this.client.onNotification(
-      `morph/${agent_type}_${agent_id}_send_update`,
-      agent.handleUpdate.bind(agent)
-    ); // this should post a message to the rift logs webview if `tasks` have been updated
-    this.client.onNotification(
-      `morph/${agent_type}_${agent_id}_send_progress`,
-      agent.handleProgress.bind(agent)
-    ); // this should post a message to the rift logs webview if `tasks` have been updated
-    // actually, i wonder if the server should just be generally responsible for sending notifications to the client about active tasks
-    this.client.onNotification(
-      `morph/${agent_type}_${agent_id}_send_result`,
-      agent.handleResult.bind(agent)
-    ); // this should be custom
-
-    return { id: agent_id, type: agent_type }; // return agent_id to the webview
-  }
-
-  async cancel(params: AgentId) {
-    if (!this.client) throw new Error();
-    let response = await this.client.sendRequest("morph/cancel", params);
-    return response;
-  }
-
-  //TODO:
-  // async delete(params: AgentIdParams) {
-  //     if (!this.client) throw new Error()
-  //     let response = await this.client.sendRequest('morph/delete', {})
-  //     return response;
-  // }
-
-  // run should spawn an agent
-  // run should specify:
-  // - agent type
-  // - callbacks for request_input, request_chat, send_progress, and send_result
-
-  // async run_chat(params: RunChatParams, callback: (progress: ChatAgentProgress) => any) {
-  //     console.log('run chat')
-  //     this.morphNotifyChatCallback = callback
-  //     this.client.onNotification('morph/chat_progress', this.morphNotifyChatCallback.bind(this))
-
-  //     const result = await this.client.sendRequest('morph/run_chat', params)
-  //     // note this returns fast and then the updates are sent via notifications
-  //     return 'starting...'
-  // }
-
-  dispose() {
-    this.client?.dispose();
-  }
-
-  // async provideInlineCompletionItems(doc: vscode.TextDocument, position: vscode.Position, context: vscode.InlineCompletionContext, token: vscode.CancellationToken) {
-  //     const params: RunCodeHelperParams = { instructionPrompt: "complete the code", position: position, textDocument: TextDocumentIdentifier.create(doc.uri.toString()) };
-  //     const snippet = new vscode.SnippetString(await this.run_agent_sync(params));
-  //     // return new vscode.InlineCompletionList([{insertText: snippet}]);
-  //     return snippet;
-  // }
-}
->>>>>>> 47791435
+// }