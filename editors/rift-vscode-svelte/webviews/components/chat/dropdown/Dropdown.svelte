<script lang="ts">
  import { state } from "../../stores";
  import type { AgentRegistryItem } from "../../../../src/types";
  import DropdownCard from "./DropdownCard.svelte";
  import { onMount } from "svelte";
  import type { WebviewState } from "../../../../src/types";

  export let handleRunAgent: (agent_type: string) => void;


<<<<<<< HEAD
=======
  export let handleRunAgent: (agent_type: string) => void;
  let store: SvelteStore;
>>>>>>> 47791435


  let availableAgents: AgentRegistryItem[] = $state.availableAgents;

  let filteredAgents = availableAgents
  let activeId = availableAgents.length-1;

  $: {
    filteredAgents = availableAgents.filter((agent) => {
    let searchString = inputValue.substring(1).toLowerCase();
    return agent.agent_type
        .toLowerCase()
        .includes(searchString) || agent.display_name
        .toLowerCase()
        .includes(searchString)
          || agent.agent_description
        .toLowerCase()
        .includes(searchString);
    })
    activeId = filteredAgents.length-1
    }

  onMount(() => {
    //response is saved to state in ChatWebview.svelte
    vscode.postMessage({ type: "listAgents" });
  });

  console.log("in dropdown: ",availableAgents)

  export let inputValue: string = "";
  if(availableAgents.length < 1) throw new Error('no available agents')

  function handleKeyDown(e: KeyboardEvent) {
    if (e.key === "Enter") {
      e.preventDefault();
      // create agent
      console.log("agent_type: " + availableAgents[activeId].agent_type);
      handleRunAgent(availableAgents[activeId].agent_type);
    }
    if (e.key == "ArrowDown") {
      e.preventDefault();
      if (activeId == availableAgents.length - 1) activeId = 0;
      else activeId++;
    } else if (e.key == "ArrowUp") {
      e.preventDefault();
      if (activeId == 0) activeId = availableAgents.length - 1;
      else activeId--;
    } else return;
  }
</script>

<svelte:window on:keydown={handleKeyDown} />

<div
  class="absolute bottom-full left-0 px-2 w-full z-20 drop-shadow-[0_-4px_16px_0px_rgba(0,0,0,0.36)]"
>
  {#each filteredAgents as agent, index}
    <DropdownCard {agent} focused={index === activeId} {handleRunAgent} />
  {/each}
</div><|MERGE_RESOLUTION|>--- conflicted
+++ resolved
@@ -8,11 +8,6 @@
   export let handleRunAgent: (agent_type: string) => void;
 
 
-<<<<<<< HEAD
-=======
-  export let handleRunAgent: (agent_type: string) => void;
-  let store: SvelteStore;
->>>>>>> 47791435
 
 
   let availableAgents: AgentRegistryItem[] = $state.availableAgents;
