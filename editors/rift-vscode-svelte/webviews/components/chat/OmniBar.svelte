<script lang="ts">
  import SendSvg from "../icons/SendSvg.svelte";
  import UserSvg from "../icons/UserSvg.svelte";
  import { state, dropdownOpen } from "../stores";
  import Dropdown from "./dropdown/Dropdown.svelte";
  import type { WebviewState } from "../../../src/types";
  import { append } from "svelte/internal";

  let isFocused = true;
<<<<<<< HEAD
=======
  console.log("init");
>>>>>>> 47791435

  function resize(event: Event) {
    let targetElement = event.target as HTMLElement;
    targetElement.style.height = "auto";
    targetElement.style.height = `${targetElement.scrollHeight}px`;
  }

  let inputValue:string = ''

  let textarea: HTMLTextAreaElement|undefined;

  let hasInput = false;
  state.subscribe((s) => {
    if (s.selectedAgentId) {
      if (s.agents[s.selectedAgentId].inputRequest) {
        hasInput = true;
      }
    }
    hasInput = false;
  });

  let hasInput = false;
  state.subscribe((s) => {
    if (s.selectedAgentId) {
      if (s.agents[s.selectedAgentId].inputRequest) {
        hasInput = true;
      }
    }
    hasInput = false;
  });

  function sendMessage() {
<<<<<<< HEAD
    if(!textarea) throw new Error()
    if ($state.isStreaming) {
=======
    if ($loading) {
>>>>>>> 47791435
      console.log("cannot send messages while ai is responding");
      return;
    }
    textarea.blur();

    console.log("chat history");
    console.log($state.agents[$state.selectedAgentId].chatHistory);

    let appendedMessages = $state.agents[$state.selectedAgentId].chatHistory;
    appendedMessages?.push({ role: "user", content: textarea.value });
    console.log("appendedMessages");
    console.log(appendedMessages);

    if(!$state.agents[$state.selectedAgentId]) throw new Error()




    vscode.postMessage({
      type: "chatMessage",
      agent_id: $state.selectedAgentId,
      agent_type: $state.agents[$state.selectedAgentId].type,
      messages: appendedMessages,
      message: textarea.value,
<<<<<<< HEAD
    });
=======
    };

    console.log("sendMEssage", message);

    vscode.postMessage(message);
>>>>>>> 47791435

    // clint.
    // console.log("updating state...");
    
    // state.update((state: WebviewState) => ({
    //   ...state,
    //   agents: {
    //     ...state.agents,
    //     [state.selectedAgentId]: {
    //       ...state.agents[state.selectedAgentId],
    //       chatHistory: appendedMessages,
    //     },
    //   },
    // }));
    textarea.value = "";
    textarea.focus();
    textarea.style.height = "auto";
    textarea.style.height = textarea.scrollHeight + "px";
  }

  function handleValueChange(e: Event) {
<<<<<<< HEAD
    if(!textarea) throw new Error()
    inputValue = textarea.value
    resize(e);
    if (textarea.value.trim().startsWith("/")) {
=======
    console.log("handleValueChange");
    resize(e);
    if (textarea.value.trim().startsWith("/")) {
      console.log("HOITYTOITY");
>>>>>>> 47791435
      dropdownOpen.set(true);
    } else dropdownOpen.set(false);
  }

  function handleKeyDown(e: KeyboardEvent) {
    if(!textarea) throw new Error()
    if (e.key === "Enter") {
      // 13 is the Enter key code
      e.preventDefault(); // Prevent default Enter key action
      if (e.shiftKey) {
        textarea.value = textarea.value + "\n";
        textarea.style.height = "auto";
        textarea.style.height = textarea.scrollHeight + "px";
        return;
      }
      if (!textarea.value || $dropdownOpen) return;
      sendMessage();
    }
  }

  function handleRunAgent(agent_type: string) {
<<<<<<< HEAD
    if(!textarea) throw new Error()
=======
>>>>>>> 47791435
    if (!$state.availableAgents.map((x) => x.agent_type).includes(agent_type))
      throw new Error("attempt to run unavailable agent");
    vscode.postMessage({
      type: "runAgent",
      params: {
        agent_type,
        agent_params: {},
      },
    });

    textarea.value = ""; //clear omnibar text
    dropdownOpen.set(false);
  }


  
</script>

<!-- bg-[var(--vscode-panel-background)] -->

<div
  class="p-2 border-t border-b border-[var(--vscode-input-background)] w-full relative"
>
  <div
    class={`w-full text-md p-2 bg-[var(--vscode-input-background)] rounded-md flex flex-row items-center border ${
      isFocused ? "border-[var(--vscode-focusBorder)]" : "border-transparent"
    }`}
  >
    <textarea
      id="omnibar"
      bind:this={textarea}
      class="w-full outline-none focus:outline-none bg-transparent resize-none overflow-visible hide-scrollbar max-h-40"
      placeholder={hasInput
        ? $state.agents[$state.selectedAgentId].inputRequest?.place_holder
        : "Type to chat or hit / for commands"}
      on:input={handleValueChange}
      on:keydown={handleKeyDown}
      on:focus={() => {
        isFocused = true;
      }}
      on:blur={() => (isFocused = false)}
      rows={1}
    />
    <div class="justify-self-end flex">
      <button on:click={sendMessage} class="items-center flex">
        <SendSvg />
      </button>
    </div>
  </div>
  {#if $dropdownOpen}
<<<<<<< HEAD
  <Dropdown {inputValue} {handleRunAgent} />
=======
    <Dropdown inputValue={textarea.value} {handleRunAgent} />
>>>>>>> 47791435
  {/if}
</div>

<style>
  .hide-scrollbar::-webkit-scrollbar {
    display: none;
  }

  .hide-scrollbar {
    -ms-overflow-style: none; /* IE and Edge */
    scrollbar-width: none; /* Firefox */
  }
</style><|MERGE_RESOLUTION|>--- conflicted
+++ resolved
@@ -7,10 +7,6 @@
   import { append } from "svelte/internal";
 
   let isFocused = true;
-<<<<<<< HEAD
-=======
-  console.log("init");
->>>>>>> 47791435
 
   function resize(event: Event) {
     let targetElement = event.target as HTMLElement;
@@ -43,12 +39,8 @@
   });
 
   function sendMessage() {
-<<<<<<< HEAD
     if(!textarea) throw new Error()
     if ($state.isStreaming) {
-=======
-    if ($loading) {
->>>>>>> 47791435
       console.log("cannot send messages while ai is responding");
       return;
     }
@@ -73,19 +65,11 @@
       agent_type: $state.agents[$state.selectedAgentId].type,
       messages: appendedMessages,
       message: textarea.value,
-<<<<<<< HEAD
     });
-=======
-    };
-
-    console.log("sendMEssage", message);
-
-    vscode.postMessage(message);
->>>>>>> 47791435
 
     // clint.
     // console.log("updating state...");
-    
+
     // state.update((state: WebviewState) => ({
     //   ...state,
     //   agents: {
@@ -103,17 +87,10 @@
   }
 
   function handleValueChange(e: Event) {
-<<<<<<< HEAD
     if(!textarea) throw new Error()
     inputValue = textarea.value
     resize(e);
     if (textarea.value.trim().startsWith("/")) {
-=======
-    console.log("handleValueChange");
-    resize(e);
-    if (textarea.value.trim().startsWith("/")) {
-      console.log("HOITYTOITY");
->>>>>>> 47791435
       dropdownOpen.set(true);
     } else dropdownOpen.set(false);
   }
@@ -135,10 +112,7 @@
   }
 
   function handleRunAgent(agent_type: string) {
-<<<<<<< HEAD
     if(!textarea) throw new Error()
-=======
->>>>>>> 47791435
     if (!$state.availableAgents.map((x) => x.agent_type).includes(agent_type))
       throw new Error("attempt to run unavailable agent");
     vscode.postMessage({
@@ -154,7 +128,7 @@
   }
 
 
-  
+
 </script>
 
 <!-- bg-[var(--vscode-panel-background)] -->
@@ -189,11 +163,7 @@
     </div>
   </div>
   {#if $dropdownOpen}
-<<<<<<< HEAD
   <Dropdown {inputValue} {handleRunAgent} />
-=======
-    <Dropdown inputValue={textarea.value} {handleRunAgent} />
->>>>>>> 47791435
   {/if}
 </div>
 
